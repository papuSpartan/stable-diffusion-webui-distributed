"""
This module facilitates the creation of a stable-diffusion-webui centered distributed computing system.

World:
    The main class which should be instantiated in order to create a new sdwui distributed system.
"""

import copy
import json
import os
import time
from typing import List, Union
from threading import Thread
from inspect import getsourcefile
from os.path import abspath
from pathlib import Path
from modules.processing import process_images, StableDiffusionProcessingTxt2Img
import modules.shared as shared
<<<<<<< HEAD
from .Worker import Worker, State
from .shared import logger, warmup_samples
from . import shared as sh
=======
from scripts.spartan.Worker import InvalidWorkerResponse, Worker, State
from scripts.spartan.shared import logger, warmup_samples
import scripts.spartan.shared as sh
>>>>>>> 14dacbd2


class NotBenchmarked(Exception):
    """
    Should be raised when attempting to do something that requires knowledge of worker benchmark statistics, and
    they haven't been calculated yet.
    """
    pass


class WorldAlreadyInitialized(Exception):
    """
    Raised when attempting to initialize the World when it has already been initialized.
    """
    pass


class Job:
    """
    Keeps track of how much work a given worker should handle.

    Args:
        worker (Worker): The worker to assign the job to.
        batch_size (int): How many images the job, initially, should generate.
    """

    def __init__(self, worker: Worker, batch_size: int):
        self.worker: Worker = worker
        self.batch_size: int = batch_size
        self.complementary: bool = False

    def __str__(self):
        prefix = ''
        suffix = f"Job: {self.batch_size} images. Owned by '{self.worker.uuid}'. Rate: {self.worker.avg_ipm}ipm"
        if self.complementary:
            prefix = "(complementary) "

        return prefix + suffix


class World:
    """
    The frame or "world" which holds all workers (including the local machine).

    Args:
        initial_payload: The original txt2img payload created by the user initiating the generation request on master.
        verify_remotes (bool): Whether to validate remote worker certificates.
    """

    # I'd rather keep the sdwui root directory clean.
    extension_path = Path(abspath(getsourcefile(lambda: 0))).parent.parent.parent
    config_path = shared.cmd_opts.distributed_config

    def __init__(self, initial_payload, verify_remotes: bool = True):
        self.master_worker = Worker(master=True)
        self.total_batch_size: int = 0
        self._workers: List[Worker] = [self.master_worker]
        self.jobs: List[Job] = []
        self.job_timeout: int = 6  # seconds
        self.initialized: bool = False
        self.verify_remotes = verify_remotes
        self.initial_payload = copy.copy(initial_payload)
        self.thin_client_mode = False
        self.has_any_workers = False # whether any workers have been added to the world

    def __getitem__(self, label: str) -> Worker:
        for worker in self._workers:
            if worker.uuid == label:
                return worker

    def update_world(self, total_batch_size):
        """
        Updates the world with information vital to handling the local generation request after
            the world has already been initialized.

        Args:
            total_batch_size (int): The total number of images requested by the local/master sdwui instance.
        """

        self.total_batch_size = total_batch_size
        self.update_jobs()

    def initialize(self, total_batch_size):
        """should be called before a world instance is used for anything"""
        if self.initialized:
            raise WorldAlreadyInitialized("This world instance was already initialized")

        self.benchmark()
        self.update_world(total_batch_size=total_batch_size)
        self.initialized = True

    def default_batch_size(self) -> int:
        """the amount of images/total images requested that a worker would compute if conditions were perfect and
        each worker generated at the same speed. assumes one batch only"""

        return self.total_batch_size // self.size()

    def size(self) -> int:
        """
        Returns:
            int: The number of nodes currently registered in the world.
        """
        return len(self.get_workers())

    def master(self) -> Worker:
        """
        May perform additional checks in the future
        Returns:
            Worker: The local/master worker object.
        """

        return self.master_worker

    def master_job(self) -> Job:
        """
        May perform additional checks in the future
        Returns:
            Job: The local/master worker job object.
        """

        for job in self.jobs:
            if job.worker.master:
                return job
        
        raise Exception("Master job not found")

    # TODO better way of merging/updating workers
    def add_worker(self, uuid: str, address: str, port: int, auth: Union[str,None] = None, tls: bool = False, master: bool = False):
        """
        Registers a worker with the world.

        Args:
            uuid (str): The name or unique identifier.
            address (str): The ip or FQDN.
            port (int): The port number.
            auth (str): The authentication, example 'username:password'.
            tls (bool): Whether to use TLS. Automatically set if address is https.
            master (bool): Whether the worker is the local/master worker.
        
        Returns:
            Worker: The worker object.
        
        Raises:
            InvalidWorkerResponse: If the worker is not valid.
        """
        original = None
        new = Worker(uuid=uuid, address=address, port=port, verify_remotes=self.verify_remotes, tls=tls, auth=auth, master=master)

        for w in self._workers:
            if w.uuid == uuid:
                original = w

        if original is None:
            self._workers.append(new)
            self.has_any_workers = True
            return new
        else:
            original.address = address
            original.port = port
            original.tls = tls

            return original
    def interrupt_remotes(self):

        for worker in self.get_workers():
            if worker.master:
                continue

            t = Thread(target=worker.interrupt, args=())
            t.start()

    def refresh_checkpoints(self):
        for worker in self.get_workers():
            if worker.master:
                continue

            t = Thread(target=worker.refresh_checkpoints, args=())
            t.start()

    def benchmark(self, rebenchmark: bool = False):
        """
        Attempts to benchmark all workers a part of the world.
        """

        unbenched_workers = []
        benchmark_threads = []

        def benchmark_wrapped(worker):
            bench_func = worker.benchmark if not worker.master else self.benchmark_master
            worker.avg_ipm = bench_func()
            worker.benchmarked = True

        if rebenchmark:
            for worker in self._workers:
                worker.benchmarked = False
            unbenched_workers = self._workers
        else:
            self.load_config()

            for worker in self._workers:
                if worker.avg_ipm is None or worker.avg_ipm <= 0:
                    logger.debug(f"recorded speed for worker '{worker.uuid}' is invalid")
                    unbenched_workers.append(worker)
                else:
                    worker.benchmarked = True

        # benchmark those that haven't been
        for worker in unbenched_workers:
            t = Thread(target=benchmark_wrapped, args=(worker, ), name=f"{worker.uuid}_benchmark")
            benchmark_threads.append(t)
            t.start()
            logger.info(f"benchmarking worker '{worker.uuid}'")

        # wait for all benchmarks to finish and update stats on newly benchmarked workers
        if len(benchmark_threads) > 0:
            for t in benchmark_threads:
                t.join()
            logger.info("Benchmarking finished")

            # save benchmark results to workers.json
            self.save_config()
            logger.info(self.speed_summary())

    def get_current_output_size(self) -> int:
        """
        returns how many images would be returned from all jobs
        """

        num_images = 0

        for job in self.jobs:
            num_images += job.batch_size

        return num_images

    def speed_summary(self) -> str:
        """
        Returns string listing workers by their ipm in descending order.
        """
        workers_copy = copy.deepcopy(self._workers)
        workers_copy.sort(key=lambda w: w.avg_ipm, reverse=True)

        total_ipm = 0
        for worker in workers_copy:
            total_ipm += worker.avg_ipm

        i = 1
        output = "World composition:\n"
        for worker in workers_copy:
            output += f"{i}. '{worker.uuid}'({worker}) - {worker.avg_ipm:.2f} ipm\n"
            i += 1
        output += f"total: ~{total_ipm:.2f} ipm"

        return output

    def __str__(self):
        # print status of all jobs
        jobs_str = ""
        for job in self.jobs:
            jobs_str += job.__str__() + "\n"

        return jobs_str

    def realtime_jobs(self) -> List[Job]:
        """
        Determines which jobs are considered real-time by checking which jobs are not(complementary).

        Returns:
            fast_jobs (List[Job]): List containing all jobs considered real-time.
        """
        fast_jobs: List[Job] = []

        for job in self.jobs:
            if job.worker.benchmarked is False or job.worker.avg_ipm is None:
                continue

            if job.complementary is False:
                fast_jobs.append(job)

        return fast_jobs

    def slowest_realtime_job(self) -> Job:
        """
        Finds the slowest Job that is considered real-time.

        Returns:
            Job: The slowest real-time job.
        """

        return sorted(self.realtime_jobs(), key=lambda job: job.worker.avg_ipm, reverse=False)[0]

    def fastest_realtime_job(self) -> Job:
        """
        Finds the slowest Job that is considered real-time.

        Returns:
            Job: The slowest real-time job.
        """

        return sorted(self.realtime_jobs(), key=lambda job: job.worker.avg_ipm, reverse=True)[0]

    def job_stall(self, worker: Worker, payload: dict) -> float:
        """
            We assume that the passed worker will do an equal portion of the total request.
            Estimate how much time the user would have to wait for the images to show up.
        """

        fastest_worker = self.fastest_realtime_job().worker
        # if the worker is the fastest, then there is no lag
        if worker == fastest_worker:
            return 0

        lag = worker.batch_eta(payload=payload, quiet=True) - fastest_worker.batch_eta(payload=payload, quiet=True)

        return lag

    def benchmark_master(self) -> float:
        """
        Benchmarks the local/master worker.

        Returns:
            float: Local worker speed in ipm
        """

        # wrap our benchmark payload
        master_bench_payload = StableDiffusionProcessingTxt2Img()
        for key in sh.benchmark_payload:
            setattr(master_bench_payload, key, sh.benchmark_payload[key])
        # Keeps from trying to save the images when we don't know the path. Also, there's not really any reason to.
        master_bench_payload.do_not_save_samples = True

        # "warm up" due to initial generation lag
        for i in range(warmup_samples):
            process_images(master_bench_payload)

        # get actual sample
        start = time.time()
        process_images(master_bench_payload)
        elapsed = time.time() - start

        ipm = sh.benchmark_payload['batch_size'] / (elapsed / 60)

        logger.debug(f"Master benchmark took {elapsed:.2f}: {ipm:.2f} ipm")
        self.master().benchmarked = True
        return ipm

    def update_jobs(self):
        """creates initial jobs (before optimization) """

        # clear jobs if this is not the first time running
        self.jobs = []

        batch_size = self.default_batch_size()
        for worker in self.get_workers():
            if worker.avg_ipm is None or worker.avg_ipm <= 0:
                logger.debug(f"No recorded speed for worker '{worker.uuid}, benchmarking'")
                worker.benchmark()
            self.jobs.append(Job(worker=worker, batch_size=batch_size))

    def get_workers(self):
        filtered:List[Worker] = []
        for worker in self._workers:
            if worker.avg_ipm is not None and worker.avg_ipm <= 0:
                logger.warning(f"config reports invalid speed (0 ipm) for worker '{worker.uuid}', setting default of 1 ipm.\nplease re-benchmark")
                worker.avg_ipm = 1
                continue
            if worker.master and self.thin_client_mode:
                continue
            if worker.state != State.UNAVAILABLE:
                filtered.append(worker)

        return filtered

    def optimize_jobs(self, payload: json):
        """
        The payload batch_size should be set to whatever the default worker batch_size would be. 
        default_batch_size() should return the proper value if the world is initialized
        Ex. 3 workers(including master): payload['batch_size'] should evaluate to 1
        """

        deferred_images = 0  # the number of images that were not assigned to a worker due to the worker being too slow
        # the maximum amount of images that a "slow" worker can produce in the slack space where other nodes are working
        # max_compensation = 4 currently unused
        images_per_job = None
        images_checked = 0
        for job in self.jobs:

            lag = self.job_stall(job.worker, payload=payload)

            if lag < self.job_timeout or lag == 0:
                job.batch_size = payload['batch_size']
                images_checked += payload['batch_size']
                continue

            logger.debug(f"worker '{job.worker.uuid}' would stall the image gallery by ~{lag:.2f}s\n")
            job.complementary = True
            if deferred_images + images_checked + payload['batch_size'] > self.total_batch_size:
                logger.debug(f"would go over actual requested size")
            else:
                deferred_images += payload['batch_size']
            job.batch_size = 0

        ####################################################
        # redistributing deferred images to realtime jobs  #
        ####################################################

        if deferred_images > 0:
            realtime_jobs = self.realtime_jobs()
            images_per_job = deferred_images // len(realtime_jobs)
            for job in realtime_jobs:
                job.batch_size = job.batch_size + images_per_job

        #######################
        # remainder handling  #
        #######################

        # when total number of requested images was not cleanly divisible by world size then we tack the remainder on
        remainder_images = self.total_batch_size - self.get_current_output_size()
        if remainder_images >= 1:
            logger.debug(f"The requested number of images({self.total_batch_size}) was not cleanly divisible by the number of realtime nodes({len(self.realtime_jobs())}) resulting in {remainder_images} that will be redistributed")

            realtime_jobs = self.realtime_jobs()
            realtime_jobs.sort(key=lambda x: x.batch_size)
            # round-robin distribute the remaining images
            while remainder_images >= 1:
                for job in realtime_jobs:
                    if remainder_images < 1:
                        break
                    job.batch_size += 1
                    remainder_images -= 1

        #####################################
        # complementary worker distribution #
        #####################################

        # Now that this worker would (otherwise) not be doing anything, see if it can still do something.
        # Calculate how many images it can output in the time that it takes the slowest real-time worker to do so.

        for job in self.jobs:
            if job.complementary is False:
                continue

            slowest_active_worker = self.slowest_realtime_job().worker
            slack_time = slowest_active_worker.batch_eta(payload=payload)
            logger.debug(f"There's {slack_time:.2f}s of slack time available for worker '{job.worker.uuid}'")

            # in the case that this worker is now taking on what others workers would have been (if they were real-time)
            # this means that there will be more slack time for complementary nodes
            if images_per_job is not None:
                slack_time = slack_time + ((slack_time / payload['batch_size']) * images_per_job)

            # see how long it would take to produce only 1 image on this complementary worker
            fake_payload = copy.copy(payload)
            fake_payload['batch_size'] = 1
            secs_per_batch_image = job.worker.batch_eta(payload=fake_payload)
            num_images_compensate = int(slack_time / secs_per_batch_image)

            job.batch_size = num_images_compensate

        distro_summary = "Job distribution:\n"
        iterations = payload['n_iter']
        distro_summary += f"{self.total_batch_size} * {iterations} iteration(s): {self.total_batch_size * iterations} images total\n"
        for job in self.jobs:
            distro_summary += f"'{job.worker.uuid}' - {job.batch_size * iterations} image(s) @ {job.worker.avg_ipm:.2f} ipm\n"
        logger.info(distro_summary)

        # delete any jobs that have no work
        last = len(self.jobs) - 1
        while last > 0:
            if self.jobs[last].batch_size < 1:
                del self.jobs[last]
            last -= 1

    def config(self) -> dict:
        # {
        #     "workers": [
        #         {
        #             "worker1": {
        #                 "address": "<http://www.example.com>"
        #             }
        #         }, ...
        #}
        if not os.path.exists(self.config_path):
            logger.error(f"Config was not found at '{self.config_path}'")
            return

        with open(self.config_path, 'r') as config:
            try:
                return json.load(config)
            except json.decoder.JSONDecodeError:
                logger.error(f"config is corrupt or invalid JSON, unable to load")

    def load_config(self):
        """
        Loads the config file and adds workers to the world.
        This function should be called after worker command arguments are parsed.
        """
        config = self.config()

        if config is not None:
            for worker_dict in config.get('workers', []):
                label = next(iter(worker_dict))
                w = worker_dict[label]
                try:
                    worker = self.add_worker(
                        uuid=label,
                        address=w['address'],
                        port=w.get('port', 80),
                        tls=w.get('tls', False),
                        auth =w.get('auth', None),
                        master=w.get('master', False)   
                    )
                    worker.last_mpe = w.get('last_mpe', None)
                    worker.avg_ipm = w.get('avg_ipm', None)
                except KeyError as e:
                    logger.error(f"invalid configuration in file for worker {w}... ignoring")
                    continue
                except InvalidWorkerResponse as e:
                    logger.error(f"worker {w} is invalid... ignoring")
                    continue
        if not self.has_any_workers:
            logger.error(f"no workers were loaded from config, please add workers to {self.config_path}")
        else:
            logger.debug("loaded config")

    def save_config(self):
        """
        Saves the config file.
        """
        config = {
            'workers': [],
            'benchmark_payload': sh.benchmark_payload
        }

        for worker in self._workers:
            config['workers'].append(worker.info())

        with open(self.config_path, 'w+') as config_file:
            json.dump(config, config_file, indent=3)
            logger.debug(f"config saved")
<|MERGE_RESOLUTION|>--- conflicted
+++ resolved
@@ -16,15 +16,9 @@
 from pathlib import Path
 from modules.processing import process_images, StableDiffusionProcessingTxt2Img
 import modules.shared as shared
-<<<<<<< HEAD
 from .Worker import Worker, State
 from .shared import logger, warmup_samples
 from . import shared as sh
-=======
-from scripts.spartan.Worker import InvalidWorkerResponse, Worker, State
-from scripts.spartan.shared import logger, warmup_samples
-import scripts.spartan.shared as sh
->>>>>>> 14dacbd2
 
 
 class NotBenchmarked(Exception):
@@ -148,11 +142,11 @@
         for job in self.jobs:
             if job.worker.master:
                 return job
-        
+
         raise Exception("Master job not found")
 
     # TODO better way of merging/updating workers
-    def add_worker(self, uuid: str, address: str, port: int, auth: Union[str,None] = None, tls: bool = False, master: bool = False):
+    def add_worker(self, uuid: str, address: str, port: int, auth: Union[str, None] = None, tls: bool = False, master: bool = False):
         """
         Registers a worker with the world.
 
@@ -385,7 +379,7 @@
             self.jobs.append(Job(worker=worker, batch_size=batch_size))
 
     def get_workers(self):
-        filtered:List[Worker] = []
+        filtered: List[Worker] = []
         for worker in self._workers:
             if worker.avg_ipm is not None and worker.avg_ipm <= 0:
                 logger.warning(f"config reports invalid speed (0 ipm) for worker '{worker.uuid}', setting default of 1 ipm.\nplease re-benchmark")
@@ -534,8 +528,8 @@
                         address=w['address'],
                         port=w.get('port', 80),
                         tls=w.get('tls', False),
-                        auth =w.get('auth', None),
-                        master=w.get('master', False)   
+                        auth=w.get('auth', None),
+                        master=w.get('master', False)
                     )
                     worker.last_mpe = w.get('last_mpe', None)
                     worker.avg_ipm = w.get('avg_ipm', None)
